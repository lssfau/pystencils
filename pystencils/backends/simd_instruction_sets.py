--- conflicted
+++ resolved
@@ -39,15 +39,10 @@
         return os.environ['PYSTENCILS_SIMD'].split(',')
     if platform.system() == 'Darwin' and platform.machine() == 'arm64':
         return ['neon']
-<<<<<<< HEAD
+    elif platform.system() == 'Windows' and platform.machine() == 'ARM64':
+        return ['neon']
     elif platform.system() == 'Linux' and platform.machine() == 'aarch64':
         result = ['neon']  # Neon is mandatory on 64-bit ARM
-=======
-    elif platform.system() == 'Windows' and platform.machine() == 'ARM64':
-        # not supported by cpuinfo
-        return ['neon']
-    elif platform.system() == 'Linux' and platform.machine().startswith('riscv'):  # not supported by cpuinfo
->>>>>>> 30b55d00
         libc = CDLL('libc.so.6')
         hwcap = libc.getauxval(16)  # AT_HWCAP
         if hwcap & (1 << 22):  # HWCAP_SVE
