# -*- coding: utf-8 -*-
#
# Copyright © 2019 Stephan Seitz <stephan.seitz@fau.de>
#
# Distributed under terms of the GPLv3 license.

"""

"""
import itertools
from os.path import dirname, join

import numpy as np
import pytest
import sympy

import pycuda.autoinit  # NOQA
import pycuda.gpuarray as gpuarray
import pystencils
from pystencils.interpolation_astnodes import LinearInterpolator
from pystencils.spatial_coordinates import x_, y_

type_map = {
    np.float32: 'float32',
    np.float64: 'float64',
    np.int32: 'int32',
}

try:
    import pyconrad.autoinit
except Exception:
    import unittest.mock
    pyconrad = unittest.mock.MagicMock()

LENNA_FILE = join(dirname(__file__), 'test_data', 'lenna.png')

try:
    import skimage.io
    lenna = skimage.io.imread(LENNA_FILE, as_gray=True).astype(np.float64)
    pyconrad.imshow(lenna)
except Exception:
    lenna = np.random.rand(20, 30)


def test_interpolation():
    x_f, y_f = pystencils.fields('x,y: float64 [2d]')

    assignments = pystencils.AssignmentCollection({
        y_f.center(): LinearInterpolator(x_f).at([x_ + 2.7, y_ + 7.2])
    })
    print(assignments)
    ast = pystencils.create_kernel(assignments)
    print(ast)
    pystencils.show_code(ast)
    kernel = ast.compile()

    pyconrad.imshow(lenna)

    out = np.zeros_like(lenna)
    kernel(x=lenna, y=out)
    pyconrad.imshow(out, "out")


def test_scale_interpolation():
    x_f, y_f = pystencils.fields('x,y: float64 [2d]')

    for address_mode in ['border', 'wrap', 'clamp', 'mirror']:
        assignments = pystencils.AssignmentCollection({
            y_f.center(): LinearInterpolator(x_f, address_mode=address_mode).at([0.5 * x_ + 2.7, 0.25 * y_ + 7.2])
        })
        print(assignments)
        ast = pystencils.create_kernel(assignments)
        print(ast)
        pystencils.show_code(ast)
        kernel = ast.compile()

        out = np.zeros_like(lenna)
        kernel(x=lenna, y=out)
        pyconrad.imshow(out, "out " + address_mode)


@pytest.mark.parametrize('address_mode',
                         ['border',
                          'clamp',
                          pytest.param('warp', marks=pytest.mark.xfail(
                              reason="requires interpolation-refactoring branch")),
                          pytest.param('mirror', marks=pytest.mark.xfail(
                              reason="requires interpolation-refactoring branch")),
                          ])
def test_rotate_interpolation(address_mode):
    """
    'wrap', 'mirror' currently fails on new sympy due to conjugate()
    """
    x_f, y_f = pystencils.fields('x,y: float64 [2d]')

    rotation_angle = sympy.pi / 5

    transformed = sympy.rot_axis3(rotation_angle)[:2, :2] * sympy.Matrix((x_, y_))
    assignments = pystencils.AssignmentCollection({
        y_f.center(): LinearInterpolator(x_f, address_mode=address_mode).at(transformed)
    })
    print(assignments)
    ast = pystencils.create_kernel(assignments)
    print(ast)
    pystencils.show_code(ast)
    kernel = ast.compile()

    out = np.zeros_like(lenna)
    kernel(x=lenna, y=out)
    pyconrad.imshow(out, "out " + address_mode)


@pytest.mark.parametrize('dtype', (np.int32, np.float32, np.float64))
@pytest.mark.parametrize('address_mode', ('border', 'wrap', 'clamp', 'mirror'))
@pytest.mark.parametrize('use_textures', ('use_textures', False))
def test_rotate_interpolation_gpu(dtype, address_mode, use_textures):
    pytest.importorskip('pycuda')

    import pycuda.gpuarray as gpuarray
    import pycuda.autoinit  # noqa
    rotation_angle = sympy.pi / 5
    scale = 1

<<<<<<< HEAD
    if dtype == np.int32:
        lenna_gpu = gpuarray.to_gpu(
            np.ascontiguousarray(lenna * 255, dtype))
    else:
        lenna_gpu = gpuarray.to_gpu(
            np.ascontiguousarray(lenna, dtype))
    x_f, y_f = pystencils.fields('x,y: %s [2d]' % type_map[dtype], ghost_layers=0)

    transformed = scale * \
        sympy.rot_axis3(rotation_angle)[:2, :2] * sympy.Matrix((x_, y_)) - sympy.Matrix([2, 2])
    assignments = pystencils.AssignmentCollection({
        y_f.center(): LinearInterpolator(x_f, address_mode=address_mode).at(transformed)
    })
    print(assignments)
    ast = pystencils.create_kernel(assignments, target='gpu', use_textures_for_interpolation=use_textures)
    print(ast)
    print(pystencils.show_code(ast))
    kernel = ast.compile()

    out = gpuarray.zeros_like(lenna_gpu)
    kernel(x=lenna_gpu, y=out)
    pyconrad.imshow(out,
                    f"out {address_mode} texture:{use_textures} {type_map[dtype]}")


@pytest.mark.parametrize('address_mode', ['border', 'wrap',
                                          pytest.param('warp', marks=pytest.mark.xfail(
                                              reason="% printed as fmod on old sympy")),
                                          pytest.param('mirror', marks=pytest.mark.xfail(
                                              reason="% printed as fmod on old sympy")),
                                          ])
@pytest.mark.parametrize('dtype', [np.float64, np.float32, np.int32])
@pytest.mark.parametrize('use_textures', ('use_textures', False,))
def test_shift_interpolation_gpu(address_mode, dtype, use_textures):
    sver = sympy.__version__.split(".")
    if (int(sver[0]) == 1 and int(sver[1]) < 2) and address_mode in ['mirror', 'warp']:
        pytest.skip()
    pytest.importorskip('pycuda')

    import pycuda.gpuarray as gpuarray
    import pycuda.autoinit  # noqa
=======
    previous_result = None
    for dtype in [np.int32, np.float32, np.float64]:
        if dtype == np.int32:
            lenna_gpu = gpuarray.to_gpu(
                np.ascontiguousarray(lenna * 255, dtype))
        else:
            lenna_gpu = gpuarray.to_gpu(
                np.ascontiguousarray(lenna, dtype))
        for use_textures in [True, False]:
            x_f, y_f = pystencils.fields('x,y: %s [2d]' % type_map[dtype], ghost_layers=0)

            transformed = scale * sympy.rot_axis3(rotation_angle)[:2, :2] * \
                sympy.Matrix((x_, y_)) - sympy.Matrix([2, 2])
            assignments = pystencils.AssignmentCollection({
                y_f.center(): LinearInterpolator(x_f, address_mode=address_mode).at(transformed)
            })
            print(assignments)
            ast = pystencils.create_kernel(assignments, target='gpu', use_textures_for_interpolation=use_textures)
            print(ast)
            pystencils.show_code(ast)
            kernel = ast.compile()

            out = gpuarray.zeros_like(lenna_gpu)
            kernel(x=lenna_gpu, y=out)
            pyconrad.imshow(out,
                            f"out {address_mode} texture:{use_textures} {type_map[dtype]}")
            skimage.io.imsave(f"/tmp/out {address_mode} texture:{use_textures} {type_map[dtype]}.tif",
                              np.ascontiguousarray(out.get(), np.float32))
            if previous_result is not None:
                try:
                    assert np.allclose(previous_result[4:-4, 4:-4], out.get()[4:-4, 4:-4], rtol=100, atol=1e-3)
                except AssertionError:  # NOQA
                    print("Max error: %f" % np.max(previous_result - out.get()))
                    # pyconrad.imshow(previous_result - out.get(), "Difference image")
                    # raise e
            previous_result = out.get()


@pytest.mark.parametrize('address_mode', ['border', 'wrap', 'clamp', 'mirror'])
def test_shift_interpolation_gpu(address_mode):
>>>>>>> 46b7b88d

    rotation_angle = 0  # sympy.pi / 5
    scale = 1
    # shift = - sympy.Matrix([1.5, 1.5])
    shift = sympy.Matrix((0.0, 0.0))

<<<<<<< HEAD
    if dtype == np.int32:
        lenna_gpu = gpuarray.to_gpu(
            np.ascontiguousarray(lenna * 255, dtype))
    else:
        lenna_gpu = gpuarray.to_gpu(
            np.ascontiguousarray(lenna, dtype))

    x_f, y_f = pystencils.fields('x,y: %s [2d]' % type_map[dtype], ghost_layers=0)

    if use_textures:
        transformed = scale * sympy.rot_axis3(rotation_angle)[:2, :2] * sympy.Matrix((x_, y_)) + shift
    else:
        transformed = scale * sympy.rot_axis3(rotation_angle)[:2, :2] * sympy.Matrix((x_, y_)) + shift
    assignments = pystencils.AssignmentCollection({
        y_f.center(): LinearInterpolator(x_f, address_mode=address_mode).at(transformed)
    })
    # print(assignments)
    ast = pystencils.create_kernel(assignments, target='gpu', use_textures_for_interpolation=use_textures)
    # print(ast)
    print(pystencils.show_code(ast))
    kernel = ast.compile()

    out = gpuarray.zeros_like(lenna_gpu)
    kernel(x=lenna_gpu, y=out)
    pyconrad.imshow(out,
                    f"out {address_mode} texture:{use_textures} {type_map[dtype]}")
=======
    for dtype in [np.float64, np.float32, np.int32]:
        if dtype == np.int32:
            lenna_gpu = gpuarray.to_gpu(
                np.ascontiguousarray(lenna * 255, dtype))
        else:
            lenna_gpu = gpuarray.to_gpu(
                np.ascontiguousarray(lenna, dtype))
        for use_textures in [True, False]:
            x_f, y_f = pystencils.fields('x,y: %s [2d]' % type_map[dtype], ghost_layers=0)

            if use_textures:
                transformed = scale * sympy.rot_axis3(rotation_angle)[:2, :2] * sympy.Matrix((x_, y_)) + shift
            else:
                transformed = scale * sympy.rot_axis3(rotation_angle)[:2, :2] * sympy.Matrix((x_, y_)) + shift
            assignments = pystencils.AssignmentCollection({
                y_f.center(): LinearInterpolator(x_f, address_mode=address_mode).at(transformed)
            })
            # print(assignments)
            ast = pystencils.create_kernel(assignments, target='gpu', use_textures_for_interpolation=use_textures)
            # print(ast)
            pystencils.show_code(ast)
            kernel = ast.compile()

            out = gpuarray.zeros_like(lenna_gpu)
            kernel(x=lenna_gpu, y=out)
            pyconrad.imshow(out,
                            f"out {address_mode} texture:{use_textures} {type_map[dtype]}")
            skimage.io.imsave(f"/tmp/out {address_mode} texture:{use_textures} {type_map[dtype]}.tif",
                              np.ascontiguousarray(out.get(), np.float32))
>>>>>>> 46b7b88d


@pytest.mark.parametrize('address_mode', ['border', 'clamp'])
def test_rotate_interpolation_size_change(address_mode):
    """
    'wrap', 'mirror' currently fails on new sympy due to conjugate()
    """
    x_f, y_f = pystencils.fields('x,y: float64 [2d]')

    rotation_angle = sympy.pi / 5

    transformed = sympy.rot_axis3(rotation_angle)[:2, :2] * sympy.Matrix((x_, y_))
    assignments = pystencils.AssignmentCollection({
        y_f.center(): LinearInterpolator(x_f, address_mode=address_mode).at(transformed)
    })
    print(assignments)
    ast = pystencils.create_kernel(assignments)
    print(ast)
    pystencils.show_code(ast)
    kernel = ast.compile()

    out = np.zeros((100, 150), np.float64)
    kernel(x=lenna, y=out)
    pyconrad.imshow(out, "small out " + address_mode)


@pytest.mark.parametrize('address_mode, target',
                         itertools.product(['border', 'wrap', 'clamp', 'mirror'], ['cpu']))
def test_field_interpolated(address_mode, target):
    x_f, y_f = pystencils.fields('x,y: float64 [2d]')

    assignments = pystencils.AssignmentCollection({
        y_f.center(): x_f.interpolated_access([0.5 * x_ + 2.7, 0.25 * y_ + 7.2], address_mode=address_mode)
    })
    print(assignments)
    ast = pystencils.create_kernel(assignments, target=target)
    print(ast)
    pystencils.show_code(ast)
    kernel = ast.compile()

    out = np.zeros_like(lenna)
    kernel(x=lenna, y=out)
    pyconrad.imshow(out, "out " + address_mode)


def test_spatial_derivative():
    x, y = pystencils.fields('x, y:  float32[2d]')
    tx, ty = pystencils.fields('t_x, t_y: float32[2d]')

    diff = sympy.diff(x.interpolated_access((tx.center, ty.center)), tx.center)
    print("diff: " + str(diff))<|MERGE_RESOLUTION|>--- conflicted
+++ resolved
@@ -14,8 +14,6 @@
 import pytest
 import sympy
 
-import pycuda.autoinit  # NOQA
-import pycuda.gpuarray as gpuarray
 import pystencils
 from pystencils.interpolation_astnodes import LinearInterpolator
 from pystencils.spatial_coordinates import x_, y_
@@ -83,9 +81,9 @@
                          ['border',
                           'clamp',
                           pytest.param('warp', marks=pytest.mark.xfail(
-                              reason="requires interpolation-refactoring branch")),
+                              reason="Fails on newer SymPy version due to complex conjugate()")),
                           pytest.param('mirror', marks=pytest.mark.xfail(
-                              reason="requires interpolation-refactoring branch")),
+                              reason="Fails on newer SymPy version due to complex conjugate()")),
                           ])
 def test_rotate_interpolation(address_mode):
     """
@@ -110,60 +108,15 @@
     pyconrad.imshow(out, "out " + address_mode)
 
 
-@pytest.mark.parametrize('dtype', (np.int32, np.float32, np.float64))
-@pytest.mark.parametrize('address_mode', ('border', 'wrap', 'clamp', 'mirror'))
-@pytest.mark.parametrize('use_textures', ('use_textures', False))
-def test_rotate_interpolation_gpu(dtype, address_mode, use_textures):
+@pytest.mark.parametrize('address_mode', ['border', 'wrap', 'clamp', 'mirror'])
+def test_rotate_interpolation_gpu(address_mode):
     pytest.importorskip('pycuda')
-
+    import pycuda.autoinit  # NOQA
     import pycuda.gpuarray as gpuarray
-    import pycuda.autoinit  # noqa
+
     rotation_angle = sympy.pi / 5
     scale = 1
 
-<<<<<<< HEAD
-    if dtype == np.int32:
-        lenna_gpu = gpuarray.to_gpu(
-            np.ascontiguousarray(lenna * 255, dtype))
-    else:
-        lenna_gpu = gpuarray.to_gpu(
-            np.ascontiguousarray(lenna, dtype))
-    x_f, y_f = pystencils.fields('x,y: %s [2d]' % type_map[dtype], ghost_layers=0)
-
-    transformed = scale * \
-        sympy.rot_axis3(rotation_angle)[:2, :2] * sympy.Matrix((x_, y_)) - sympy.Matrix([2, 2])
-    assignments = pystencils.AssignmentCollection({
-        y_f.center(): LinearInterpolator(x_f, address_mode=address_mode).at(transformed)
-    })
-    print(assignments)
-    ast = pystencils.create_kernel(assignments, target='gpu', use_textures_for_interpolation=use_textures)
-    print(ast)
-    print(pystencils.show_code(ast))
-    kernel = ast.compile()
-
-    out = gpuarray.zeros_like(lenna_gpu)
-    kernel(x=lenna_gpu, y=out)
-    pyconrad.imshow(out,
-                    f"out {address_mode} texture:{use_textures} {type_map[dtype]}")
-
-
-@pytest.mark.parametrize('address_mode', ['border', 'wrap',
-                                          pytest.param('warp', marks=pytest.mark.xfail(
-                                              reason="% printed as fmod on old sympy")),
-                                          pytest.param('mirror', marks=pytest.mark.xfail(
-                                              reason="% printed as fmod on old sympy")),
-                                          ])
-@pytest.mark.parametrize('dtype', [np.float64, np.float32, np.int32])
-@pytest.mark.parametrize('use_textures', ('use_textures', False,))
-def test_shift_interpolation_gpu(address_mode, dtype, use_textures):
-    sver = sympy.__version__.split(".")
-    if (int(sver[0]) == 1 and int(sver[1]) < 2) and address_mode in ['mirror', 'warp']:
-        pytest.skip()
-    pytest.importorskip('pycuda')
-
-    import pycuda.gpuarray as gpuarray
-    import pycuda.autoinit  # noqa
-=======
     previous_result = None
     for dtype in [np.int32, np.float32, np.float64]:
         if dtype == np.int32:
@@ -204,41 +157,15 @@
 
 @pytest.mark.parametrize('address_mode', ['border', 'wrap', 'clamp', 'mirror'])
 def test_shift_interpolation_gpu(address_mode):
->>>>>>> 46b7b88d
+    pytest.importorskip('pycuda')
+    import pycuda.autoinit  # NOQA
+    import pycuda.gpuarray as gpuarray
 
     rotation_angle = 0  # sympy.pi / 5
     scale = 1
     # shift = - sympy.Matrix([1.5, 1.5])
     shift = sympy.Matrix((0.0, 0.0))
 
-<<<<<<< HEAD
-    if dtype == np.int32:
-        lenna_gpu = gpuarray.to_gpu(
-            np.ascontiguousarray(lenna * 255, dtype))
-    else:
-        lenna_gpu = gpuarray.to_gpu(
-            np.ascontiguousarray(lenna, dtype))
-
-    x_f, y_f = pystencils.fields('x,y: %s [2d]' % type_map[dtype], ghost_layers=0)
-
-    if use_textures:
-        transformed = scale * sympy.rot_axis3(rotation_angle)[:2, :2] * sympy.Matrix((x_, y_)) + shift
-    else:
-        transformed = scale * sympy.rot_axis3(rotation_angle)[:2, :2] * sympy.Matrix((x_, y_)) + shift
-    assignments = pystencils.AssignmentCollection({
-        y_f.center(): LinearInterpolator(x_f, address_mode=address_mode).at(transformed)
-    })
-    # print(assignments)
-    ast = pystencils.create_kernel(assignments, target='gpu', use_textures_for_interpolation=use_textures)
-    # print(ast)
-    print(pystencils.show_code(ast))
-    kernel = ast.compile()
-
-    out = gpuarray.zeros_like(lenna_gpu)
-    kernel(x=lenna_gpu, y=out)
-    pyconrad.imshow(out,
-                    f"out {address_mode} texture:{use_textures} {type_map[dtype]}")
-=======
     for dtype in [np.float64, np.float32, np.int32]:
         if dtype == np.int32:
             lenna_gpu = gpuarray.to_gpu(
@@ -268,7 +195,6 @@
                             f"out {address_mode} texture:{use_textures} {type_map[dtype]}")
             skimage.io.imsave(f"/tmp/out {address_mode} texture:{use_textures} {type_map[dtype]}.tif",
                               np.ascontiguousarray(out.get(), np.float32))
->>>>>>> 46b7b88d
 
 
 @pytest.mark.parametrize('address_mode', ['border', 'clamp'])
@@ -296,7 +222,7 @@
 
 
 @pytest.mark.parametrize('address_mode, target',
-                         itertools.product(['border', 'wrap', 'clamp', 'mirror'], ['cpu']))
+                         itertools.product(['border', 'wrap', 'clamp', 'mirror'], ['cpu', 'gpu']))
 def test_field_interpolated(address_mode, target):
     x_f, y_f = pystencils.fields('x,y: float64 [2d]')
 
@@ -304,7 +230,7 @@
         y_f.center(): x_f.interpolated_access([0.5 * x_ + 2.7, 0.25 * y_ + 7.2], address_mode=address_mode)
     })
     print(assignments)
-    ast = pystencils.create_kernel(assignments, target=target)
+    ast = pystencils.create_kernel(assignments)
     print(ast)
     pystencils.show_code(ast)
     kernel = ast.compile()
@@ -312,11 +238,5 @@
     out = np.zeros_like(lenna)
     kernel(x=lenna, y=out)
     pyconrad.imshow(out, "out " + address_mode)
-
-
-def test_spatial_derivative():
-    x, y = pystencils.fields('x, y:  float32[2d]')
-    tx, ty = pystencils.fields('t_x, t_y: float32[2d]')
-
-    diff = sympy.diff(x.interpolated_access((tx.center, ty.center)), tx.center)
-    print("diff: " + str(diff))+    kernel(x=lenna, y=out)
+    pyconrad.imshow(out, "out " + address_mode)