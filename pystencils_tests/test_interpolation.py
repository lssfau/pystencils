--- conflicted
+++ resolved
@@ -13,6 +13,8 @@
 import numpy as np
 import pytest
 import sympy
+
+import pytest
 
 import pystencils
 from pystencils.interpolation_astnodes import LinearInterpolator
@@ -108,18 +110,13 @@
     pyconrad.imshow(out, "out " + address_mode)
 
 
-<<<<<<< HEAD
-@pytest.mark.parametrize('address_mode', ['border', 'wrap', 'clamp', 'mirror'])
-def test_rotate_interpolation_gpu(address_mode):
-    pytest.importorskip('pycuda')
-    import pycuda.autoinit  # NOQA
-    import pycuda.gpuarray as gpuarray
-=======
 @pytest.mark.parametrize('dtype', (np.int32, np.float32, np.float64))
 @pytest.mark.parametrize('address_mode', ('border', 'wrap', 'clamp', 'mirror'))
 @pytest.mark.parametrize('use_textures', ('use_textures', False))
 def test_rotate_interpolation_gpu(dtype, address_mode, use_textures):
->>>>>>> 1cabb407
+    pytest.importorskip("pycuda")
+    import pycuda.autoinit  # NOQA
+    import pycuda.gpuarray as gpuarray
 
     rotation_angle = sympy.pi / 5
     scale = 1
@@ -152,16 +149,12 @@
 
 
 @pytest.mark.parametrize('address_mode', ['border', 'wrap', 'clamp', 'mirror'])
-<<<<<<< HEAD
-def test_shift_interpolation_gpu(address_mode):
-    pytest.importorskip('pycuda')
-    import pycuda.autoinit  # NOQA
-    import pycuda.gpuarray as gpuarray
-=======
 @pytest.mark.parametrize('dtype', [np.float64, np.float32, np.int32])
 @pytest.mark.parametrize('use_textures', ('use_textures', False,))
 def test_shift_interpolation_gpu(address_mode, dtype, use_textures):
->>>>>>> 1cabb407
+    pytest.importorskip("pycuda")
+    import pycuda.autoinit  # NOQA
+    import pycuda.gpuarray as gpuarray
 
     rotation_angle = 0  # sympy.pi / 5
     scale = 1
