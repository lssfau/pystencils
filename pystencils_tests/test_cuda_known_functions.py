--- conflicted
+++ resolved
@@ -20,12 +20,8 @@
     })
 
     ast = pystencils.create_kernel(assignments, 'gpu')
-<<<<<<< HEAD
-    print(pystencils.show_code(ast))
     pytest.importorskip('pycuda')
-=======
     pystencils.show_code(ast)
->>>>>>> 46b7b88d
     kernel = ast.compile()
     assert(kernel is not None)
 
