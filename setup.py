import distutils
import io
import os
from contextlib import redirect_stdout
from importlib import import_module

import setuptools

import versioneer

try:
    import cython  # noqa

    USE_CYTHON = True
except ImportError:
    USE_CYTHON = False

quick_tests = [
    'test_quicktests.test_basic_kernel',
    'test_quicktests.test_basic_blocking_staggered',
    'test_quicktests.test_basic_vectorization',
]


class SimpleTestRunner(distutils.cmd.Command):
    """A custom command to run selected tests"""

    description = 'run some quick tests'
    user_options = []

    @staticmethod
    def _run_tests_in_module(test):
        """Short test runner function - to work also if py.test is not installed."""
        test = f'pystencils_tests.{test}'
        mod, function_name = test.rsplit('.', 1)
        if isinstance(mod, str):
            mod = import_module(mod)

        func = getattr(mod, function_name)
        print(f"   -> {function_name} in {mod.__name__}")
        with redirect_stdout(io.StringIO()):
            func()

    def initialize_options(self):
        pass

    def finalize_options(self):
        pass

    def run(self):
        """Run command."""
        for test in quick_tests:
            self._run_tests_in_module(test)


def readme():
    with open('README.md') as f:
        return f.read()


def cython_extensions(*extensions):
    from distutils.extension import Extension
    if USE_CYTHON:
        ext = '.pyx'
        result = [Extension(e, [os.path.join(*e.split(".")) + ext]) for e in extensions]
        from Cython.Build import cythonize
        result = cythonize(result, language_level=3)
        return result
    elif all([os.path.exists(os.path.join(*e.split(".")) + '.c') for e in extensions]):
        ext = '.c'
        result = [Extension(e, [os.path.join(*e.split(".")) + ext]) for e in extensions]
        return result
    else:
        return None


def get_cmdclass():
    cmdclass = {"quicktest": SimpleTestRunner}
    cmdclass.update(versioneer.get_cmdclass())
    return cmdclass


setuptools.setup(name='pystencils',
                 description='Speeding up stencil computations on CPUs and GPUs',
                 version=versioneer.get_version(),
                 long_description=readme(),
                 long_description_content_type="text/markdown",
                 author='Martin Bauer, Jan Hönig, Markus Holzer',
                 license='AGPLv3',
                 author_email='cs10-codegen@fau.de',
                 url='https://i10git.cs.fau.de/pycodegen/pystencils/',
                 packages=['pystencils'] + ['pystencils.' + s for s in setuptools.find_packages('pystencils')],
<<<<<<< HEAD
                 install_requires=['sympy>=1.6,<=1.9', 'numpy>=1.8.0', 'appdirs', 'joblib'],
=======
                 install_requires=['sympy>=1.5.1,<=1.10', 'numpy>=1.8.0', 'appdirs', 'joblib'],
>>>>>>> 37518a47
                 package_data={'pystencils': ['include/*.h',
                                              'backends/cuda_known_functions.txt',
                                              'backends/opencl1.1_known_functions.txt',
                                              'boundaries/createindexlistcython.c',
                                              'boundaries/createindexlistcython.pyx']},
                 ext_modules=cython_extensions("pystencils.boundaries.createindexlistcython"),
                 classifiers=[
                     'Development Status :: 4 - Beta',
                     'Framework :: Jupyter',
                     'Topic :: Software Development :: Code Generators',
                     'Topic :: Scientific/Engineering :: Physics',
                     'Intended Audience :: Developers',
                     'Intended Audience :: Science/Research',
                     'License :: OSI Approved :: GNU Affero General Public License v3 or later (AGPLv3+)',
                 ],
                 project_urls={
                     "Bug Tracker": "https://i10git.cs.fau.de/pycodegen/pystencils/issues",
                     "Documentation": "http://pycodegen.pages.walberla.net/pystencils/",
                     "Source Code": "https://i10git.cs.fau.de/pycodegen/pystencils",
                 },
                 extras_require={
                     'gpu': ['pycuda'],
                     'alltrafos': ['islpy', 'py-cpuinfo'],
                     'bench_db': ['blitzdb', 'pymongo', 'pandas'],
                     'interactive': ['matplotlib', 'ipy_table', 'imageio', 'jupyter', 'pyevtk', 'rich', 'graphviz'],
                     'doc': ['sphinx', 'sphinx_rtd_theme', 'nbsphinx',
                             'sphinxcontrib-bibtex', 'sphinx_autodoc_typehints', 'pandoc'],
                     'use_cython': ['Cython']
                 },
                 tests_require=['pytest',
                                'pytest-cov',
                                'pytest-html',
                                'ansi2html',
                                'pytest-xdist',
                                'flake8',
                                'nbformat',
                                'nbconvert',
                                'ipython',
                                'randomgen>=1.18'],

                 python_requires=">=3.8",
                 cmdclass=get_cmdclass()
                 )<|MERGE_RESOLUTION|>--- conflicted
+++ resolved
@@ -90,11 +90,7 @@
                  author_email='cs10-codegen@fau.de',
                  url='https://i10git.cs.fau.de/pycodegen/pystencils/',
                  packages=['pystencils'] + ['pystencils.' + s for s in setuptools.find_packages('pystencils')],
-<<<<<<< HEAD
-                 install_requires=['sympy>=1.6,<=1.9', 'numpy>=1.8.0', 'appdirs', 'joblib'],
-=======
-                 install_requires=['sympy>=1.5.1,<=1.10', 'numpy>=1.8.0', 'appdirs', 'joblib'],
->>>>>>> 37518a47
+                 install_requires=['sympy>=1.6,<=1.10', 'numpy>=1.8.0', 'appdirs', 'joblib'],
                  package_data={'pystencils': ['include/*.h',
                                               'backends/cuda_known_functions.txt',
                                               'backends/opencl1.1_known_functions.txt',
