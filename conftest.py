import os
import runpy
import sys
import tempfile
import warnings

import nbformat
import pytest
from nbconvert import PythonExporter

<<<<<<< HEAD
=======
from pystencils.boundaries.createindexlist import *  # NOQA
>>>>>>> 9f3d3dd4
# Trigger config file reading / creation once - to avoid race conditions when multiple instances are creating it
# at the same time
from pystencils.cpu import cpujit

# trigger cython imports - there seems to be a problem when multiple processes try to compile the same cython file
# at the same time
try:
    import pyximport
    pyximport.install(language_level=3)
    from pystencils.boundaries.createindexlistcython import *  # NOQA
except ImportError:
    pass

SCRIPT_FOLDER = os.path.dirname(os.path.realpath(__file__))
sys.path.insert(0, os.path.abspath('pystencils'))

# the Ubuntu pipeline uses an older version of pytest which uses deprecated functionality.
# This leads to many warinings in the test and coverage pipeline.
pytest_numeric_version = [int(x, 10) for x in pytest.__version__.split('.')]
pytest_numeric_version.reverse()
pytest_version = sum(x * (100 ** i) for i, x in enumerate(pytest_numeric_version))


def add_path_to_ignore(path):
    if not os.path.exists(path):
        return
    global collect_ignore
    collect_ignore += [os.path.join(SCRIPT_FOLDER, path, f) for f in os.listdir(os.path.join(SCRIPT_FOLDER, path))]


collect_ignore = [os.path.join(SCRIPT_FOLDER, "doc", "conf.py"),
                  os.path.join(SCRIPT_FOLDER, "src", "pystencils", "opencl", "opencl.autoinit")]
add_path_to_ignore('tests/benchmark')
add_path_to_ignore('_local_tmp')


try:
    import cupy
except ImportError:
    collect_ignore += [os.path.join(SCRIPT_FOLDER, "tests/test_gpu.py")]
    add_path_to_ignore('src/pystencils/gpu')

try:
    import waLBerla
except ImportError:
    collect_ignore += [os.path.join(SCRIPT_FOLDER, "tests/test_aligned_array.py"),
                       os.path.join(SCRIPT_FOLDER, "tests/test_datahandling_parallel.py"),
                       os.path.join(SCRIPT_FOLDER, "doc/notebooks/03_tutorial_datahandling.ipynb"),
                       os.path.join(SCRIPT_FOLDER, "src/pystencils/datahandling/parallel_datahandling.py"),
                       os.path.join(SCRIPT_FOLDER, "tests/test_small_block_benchmark.ipynb")]

try:
    import blitzdb
except ImportError:
    add_path_to_ignore('src/pystencils/runhelper')
    collect_ignore += [os.path.join(SCRIPT_FOLDER, "tests/test_parameterstudy.py")]
    collect_ignore += [os.path.join(SCRIPT_FOLDER, "tests/test_json_serializer.py")]

try:
    import islpy
except ImportError:
    collect_ignore += [os.path.join(SCRIPT_FOLDER, "src/pystencils/integer_set_analysis.py")]

try:
    import graphviz
except ImportError:
    collect_ignore += [os.path.join(SCRIPT_FOLDER, "src/pystencils/backends/dot.py")]
    collect_ignore += [os.path.join(SCRIPT_FOLDER, "doc/notebooks/01_tutorial_getting_started.ipynb")]

try:
    import pyevtk
except ImportError:
    collect_ignore += [os.path.join(SCRIPT_FOLDER, "src/pystencils/datahandling/vtk.py")]

collect_ignore += [os.path.join(SCRIPT_FOLDER, 'setup.py')]

for root, sub_dirs, files in os.walk('.'):
    for f in files:
        if f.endswith(".ipynb") and not any(f.startswith(k) for k in ['demo', 'tutorial', 'test', 'doc']):
            collect_ignore.append(f)


class IPythonMockup:
    def run_line_magic(self, *args, **kwargs):
        pass

    def run_cell_magic(self, *args, **kwargs):
        pass

    def magic(self, *args, **kwargs):
        pass

    def __bool__(self):
        return False


class IPyNbTest(pytest.Item):
    def __init__(self, name, parent, code):
        super(IPyNbTest, self).__init__(name, parent)
        self.code = code
        self.add_marker('notebook')

    @pytest.mark.filterwarnings("ignore:IPython.core.inputsplitter is deprecated")
    def runtest(self):
        global_dict = {'get_ipython': lambda: IPythonMockup(),
                       'is_test_run': True}

        # disable matplotlib output
        exec("import matplotlib.pyplot as p; "
             "p.switch_backend('Template')", global_dict)

        # in notebooks there is an implicit plt.show() - if this is not called a warning is shown when the next
        # plot is created. This warning is suppressed here
        exec("import warnings;"
             "warnings.filterwarnings('ignore', 'Adding an axes using the same arguments as a previous.*')",
             global_dict)
        with tempfile.NamedTemporaryFile() as f:
            f.write(self.code.encode())
            f.flush()
            runpy.run_path(f.name, init_globals=global_dict, run_name=self.name)


class IPyNbFile(pytest.File):
    def collect(self):
        exporter = PythonExporter()
        exporter.exclude_markdown = True
        exporter.exclude_input_prompt = True

        notebook_contents = self.fspath.open(encoding='utf-8')

        with warnings.catch_warnings():
            warnings.filterwarnings("ignore", "IPython.core.inputsplitter is deprecated")
            notebook = nbformat.read(notebook_contents, 4)
            code, _ = exporter.from_notebook_node(notebook)
        if pytest_version >= 50403:
            yield IPyNbTest.from_parent(name=self.name, parent=self, code=code)
        else:
            yield IPyNbTest(self.name, self, code)

    def teardown(self):
        pass


def pytest_collect_file(path, parent):
    glob_exprs = ["*demo*.ipynb", "*tutorial*.ipynb", "test_*.ipynb"]
    if any(path.fnmatch(g) for g in glob_exprs):
        if pytest_version >= 50403:
            return IPyNbFile.from_parent(fspath=path, parent=parent)
        else:
            return IPyNbFile(path, parent)<|MERGE_RESOLUTION|>--- conflicted
+++ resolved
@@ -8,10 +8,6 @@
 import pytest
 from nbconvert import PythonExporter
 
-<<<<<<< HEAD
-=======
-from pystencils.boundaries.createindexlist import *  # NOQA
->>>>>>> 9f3d3dd4
 # Trigger config file reading / creation once - to avoid race conditions when multiple instances are creating it
 # at the same time
 from pystencils.cpu import cpujit
